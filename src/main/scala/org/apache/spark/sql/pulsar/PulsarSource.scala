/*
 * Licensed under the Apache License, Version 2.0 (the "License");
 * you may not use this file except in compliance with the License.
 * You may obtain a copy of the License at
 *
 *     http://www.apache.org/licenses/LICENSE-2.0
 *
 * Unless required by applicable law or agreed to in writing, software
 * distributed under the License is distributed on an "AS IS" BASIS,
 * WITHOUT WARRANTIES OR CONDITIONS OF ANY KIND, either express or implied.
 * See the License for the specific language governing permissions and
 * limitations under the License.
 */
package org.apache.spark.sql.pulsar


import java.{util => ju}
import java.util.Optional

import scala.collection.mutable
import scala.jdk.CollectionConverters._

import org.apache.pulsar.client.admin.PulsarAdmin
import org.apache.pulsar.client.api.MessageId
import org.apache.pulsar.client.impl.MessageIdImpl
import org.apache.pulsar.client.internal.DefaultImplementation
import org.apache.pulsar.common.schema.SchemaInfo

import org.apache.spark.internal.Logging
import org.apache.spark.sql.{DataFrame, SQLContext}
import org.apache.spark.sql.catalyst.InternalRow
import org.apache.spark.sql.catalyst.json.JSONOptionsInRead
import org.apache.spark.sql.connector.read.streaming
import org.apache.spark.sql.connector.read.streaming.{ReadAllAvailable, ReadLimit, ReadMaxFiles, ReportsSourceMetrics, SupportsAdmissionControl}
import org.apache.spark.sql.execution.streaming.{Offset, SerializedOffset, Source}
import org.apache.spark.sql.pulsar.PulsarOptions.ServiceUrlOptionKey
import org.apache.spark.sql.pulsar.SpecificPulsarOffset.getTopicOffsets
import org.apache.spark.sql.types.StructType
import org.apache.spark.util.LongAccumulator


private[pulsar] class PulsarSource(
    sqlContext: SQLContext,
    pulsarHelper: PulsarHelper,
    clientConf: ju.Map[String, Object],
    readerConf: ju.Map[String, Object],
    metadataPath: String,
    startingOffsets: PerTopicOffset,
    pollTimeoutMs: Int,
    maxBytesPerTrigger: Long,
    failOnDataLoss: Boolean,
    subscriptionNamePrefix: String,
    jsonOptions: JSONOptionsInRead)
    extends Source
    with Logging
    with SupportsAdmissionControl
    with ReportsSourceMetrics {

  import PulsarSourceUtils._

  private val sc = sqlContext.sparkContext

  val reportDataLoss = reportDataLossFunc(failOnDataLoss)
  private var stopped = false

  private lazy val initialTopicOffsets: SpecificPulsarOffset = {
    val metadataLog = new PulsarSourceInitialOffsetWriter(sqlContext.sparkSession, metadataPath)
    metadataLog.getInitialOffset(pulsarHelper, startingOffsets, pollTimeoutMs, reportDataLoss)
  }

  private var currentTopicOffsets: Option[Map[String, MessageId]] = None

  private val rowsBytesAccumulator: LongAccumulator = {
      val accumulator = new LongAccumulator
      sqlContext.sparkContext.register(accumulator, "pulsarLatestMicroBatchRowsBytesCounter")
      accumulator
  }

  private lazy val pulsarSchema: SchemaInfo = pulsarHelper.getPulsarSchema()

  override def schema: StructType = SchemaUtils.pulsarSourceSchema(pulsarSchema)

  override def getOffset: Option[Offset] = {
    throw new UnsupportedOperationException(
      "latestOffset(Offset, ReadLimit) should be called instead of this method")
  }

  override def latestOffset(startingOffset: streaming.Offset,
                            readLimit: ReadLimit): streaming.Offset = {
    initialTopicOffsets
    val offset = readLimit match {
      case ReadMaxBytes(maxBytes) =>
        startingOffset match {
          // deals with the case where we add a topic-partition after
          // the stream has started, since adding a new topic-partition
          // sets startingOffset to null
          case null => pulsarHelper.latestOffsets(initialTopicOffsets, maxBytes)
          case startingOffset => pulsarHelper.latestOffsets(startingOffset, maxBytes)
        }
      case _: ReadAllAvailable => pulsarHelper.fetchLatestOffsets()
    }
<<<<<<< HEAD
    logError(s"!====== check the latest offset:" +
      s" offset=$offset (${offset.getClass})" +
      s" startingOffset: ${startingOffset}" +
      s" (${if (startingOffset != null) startingOffset.getClass else null})," +
      s" readLimit=$readLimit")
=======
    logDebug(s"Got latest offset $offset with starting offset as ${startingOffset}")
>>>>>>> a67c545d
    offset
  }
  override def getDefaultReadLimit: ReadLimit = {
    if (maxBytesPerTrigger == 0L) {
      ReadLimit.allAvailable()
    } else {
      ReadMaxBytes(maxBytesPerTrigger)
    }
  }

  override def getBatch(start: Option[Offset], end: Offset): DataFrame = {
    // Make sure initialTopicOffsets is initialized
    initialTopicOffsets

    logInfo(s"!====== getBatch called with " +
      s"start = $start (${start.getClass}, " +
      s"end = $end (${end.getClass})")
    val endTopicOffsets = SpecificPulsarOffset.getTopicOffsets(end)

    if (currentTopicOffsets.isEmpty) {
      currentTopicOffsets = Some(endTopicOffsets)
    }

    if (start.isDefined && start.get == end) {
      return sqlContext.internalCreateDataFrame(
        sqlContext.sparkContext.emptyRDD[InternalRow].setName("empty"),
        schema,
        isStreaming = true)
    }

    val fromTopicOffsets = start match {
      case Some(prevBatchEndOffset) =>
        SpecificPulsarOffset.getTopicOffsets(prevBatchEndOffset)
      case None =>
        initialTopicOffsets.topicOffsets
    }

    val sortedExecutors = getSortedExecutorList(sc)
    val numExecutors = sortedExecutors.length

    val newTopics = endTopicOffsets.keySet.diff(fromTopicOffsets.keySet)
    val newTopicOffsets = pulsarHelper.fetchEarliestOffsets(newTopics.toSeq)

    val deletedPartitions = fromTopicOffsets.keySet.diff(endTopicOffsets.keySet)
    if (deletedPartitions.nonEmpty) {
      reportDataLoss(s"$deletedPartitions are gone. Some data may have been missed")
    }

    val newFromTopicOffsets = fromTopicOffsets ++ newTopicOffsets

    val offsetRanges = endTopicOffsets.keySet
      .map { tp =>
        val fromOffset = newFromTopicOffsets.getOrElse(
          tp, {
            // This should never happen
            throw new IllegalStateException(s"$tp doesn't have a from offset")
          })
        val untilOffset = endTopicOffsets(tp)
        val preferredLoc = if (numExecutors > 0) {
          // This allows cached PulsarClient in the executors to be re-used to read the same
          // partition in every batch.
          Some(sortedExecutors(Math.floorMod(tp.hashCode, numExecutors)))
        } else None
        PulsarOffsetRange(tp, fromOffset, untilOffset, preferredLoc)
      }
      .filter { range =>
        if (range.untilOffset.compareTo(range.fromOffset) < 0 &&
          range.fromOffset.asInstanceOf[MessageIdImpl] != MessageId.latest) {
          reportDataLoss(
            s"${range.topic}'s offset was changed " +
              s"from ${range.fromOffset} to ${range.untilOffset}, " +
              "some data might has been missed")
          false
        } else if (range.untilOffset.compareTo(range.fromOffset) < 0 &&
          range.fromOffset.asInstanceOf[MessageIdImpl] == MessageId.latest) {
          false
        } else {
          true
        }
      }
      .toSeq

    val rdd = new PulsarSourceRDD(
      sc,
      new SchemaInfoSerializable(pulsarSchema),
      clientConf,
      readerConf,
      offsetRanges,
      pollTimeoutMs,
      failOnDataLoss,
      subscriptionNamePrefix,
      jsonOptions,
      rowsBytesAccumulator,
      sqlContext.sparkContext.conf
        .getOption(PulsarClientFactory.PulsarClientFactoryClassOption))

    logInfo(
      "GetBatch generating RDD of offset range: " +
        offsetRanges.sortBy(_.topic).mkString(", "))

    sqlContext.internalCreateDataFrame(rdd.setName("pulsar"), schema, isStreaming = true)
  }

  override def commit(end: Offset): Unit = {
    val off = SpecificPulsarOffset.getTopicOffsets(end)
    pulsarHelper.commitCursorToOffset(off)
  }

  override def metrics(optional: Optional[streaming.Offset]): ju.Map[String, String] = {
    // This is called during query progress reporting after a batch finishes.
    val currBatchMetrics = Seq("numInputRows" -> rowsBytesAccumulator.count.toString,
      "numInputBytes" -> rowsBytesAccumulator.value.toString).toMap.asJava
    rowsBytesAccumulator.reset()
    currBatchMetrics
  }

  override def stop(): Unit = synchronized {
    if (!stopped) {
      pulsarHelper.removeCursor()
      pulsarHelper.close()
      stopped = true
    }
  }
}

/** A read limit that admits a soft-max of `maxBytes` per micro-batch. */
case class ReadMaxBytes(maxBytes: Long) extends ReadLimit
<|MERGE_RESOLUTION|>--- conflicted
+++ resolved
@@ -99,15 +99,7 @@
         }
       case _: ReadAllAvailable => pulsarHelper.fetchLatestOffsets()
     }
-<<<<<<< HEAD
-    logError(s"!====== check the latest offset:" +
-      s" offset=$offset (${offset.getClass})" +
-      s" startingOffset: ${startingOffset}" +
-      s" (${if (startingOffset != null) startingOffset.getClass else null})," +
-      s" readLimit=$readLimit")
-=======
     logDebug(s"Got latest offset $offset with starting offset as ${startingOffset}")
->>>>>>> a67c545d
     offset
   }
   override def getDefaultReadLimit: ReadLimit = {

/*
 * Licensed under the Apache License, Version 2.0 (the "License");
 * you may not use this file except in compliance with the License.
 * You may obtain a copy of the License at
 *
 *     http://www.apache.org/licenses/LICENSE-2.0
 *
 * Unless required by applicable law or agreed to in writing, software
 * distributed under the License is distributed on an "AS IS" BASIS,
 * WITHOUT WARRANTIES OR CONDITIONS OF ANY KIND, either express or implied.
 * See the License for the specific language governing permissions and
 * limitations under the License.
 */
package org.apache.spark.sql.pulsar

import java.{util => ju}
import java.util.concurrent.TimeUnit

import org.apache.pulsar.client.api.{Message, MessageId, PulsarClientException, Schema}
import org.apache.pulsar.client.impl.{BatchMessageIdImpl, MessageIdImpl}

import org.apache.spark.{Partition, SparkContext, TaskContext}
import org.apache.spark.rdd.RDD
import org.apache.spark.sql.catalyst.InternalRow
import org.apache.spark.sql.catalyst.json.JSONOptionsInRead
import org.apache.spark.sql.pulsar.PulsarSourceUtils._
import org.apache.spark.util.{NextIterator, Utils}

private[pulsar] case class PulsarSourceRDDPartition(index: Int, offsetRange: PulsarOffsetRange)
    extends Partition

private[pulsar] abstract class PulsarSourceRDDBase(
    sc: SparkContext,
    schemaInfo: SchemaInfoSerializable,
    clientConf: ju.Map[String, Object],
    readerConf: ju.Map[String, Object],
    offsetRanges: Seq[PulsarOffsetRange],
    pollTimeoutMs: Int,
    failOnDataLoss: Boolean,
    subscriptionNamePrefix: String,
    jsonOptions: JSONOptionsInRead)
    extends RDD[InternalRow](sc, Nil) {

  val reportDataLoss = reportDataLossFunc(failOnDataLoss)

  override protected def getPartitions: Array[Partition] = {
    offsetRanges.zipWithIndex.map { case (o, i) =>
      new PulsarSourceRDDPartition(i, o)
    }.toArray
  }

  def computeInner(
      topic: String,
      startOffset: MessageId,
      endOffset: MessageId,
      context: TaskContext): Iterator[InternalRow] = {

    val deserializer = new PulsarDeserializer(schemaInfo.si, jsonOptions)
    val schema: Schema[_] = SchemaUtils.getPSchema(schemaInfo.si)

    lazy val reader = CachedPulsarClient
      .getOrCreate(clientConf)
      .newReader(schema)
      .subscriptionRolePrefix(subscriptionNamePrefix)
      .topic(topic)
      .startMessageId(startOffset)
      .startMessageIdInclusive()
      .loadConf(readerConf)
      .create()

    new NextIterator[InternalRow] {

      private var inEnd: Boolean = false
      private var isLast: Boolean = false
      private val enterEndFunc: (MessageId => Boolean) = enteredEnd(endOffset)

      var currentMessage: Message[_] = _
      var currentId: MessageId = _

      try {
        if (!startOffset
            .isInstanceOf[UserProvidedMessageId] && startOffset != MessageId.earliest) {
<<<<<<< HEAD
=======
          // Read and skip the first message when the start offset is exclusive.
>>>>>>> 1840fc1e
          currentMessage = reader.readNext(pollTimeoutMs, TimeUnit.MILLISECONDS)
          if (currentMessage == null) {
            isLast = true
            reportDataLoss(s"cannot read data at $startOffset from topic $topic")
          } else {
            currentId = currentMessage.getMessageId
            if (startOffset != MessageId.earliest && !messageIdRoughEquals(
                currentId,
                startOffset)) {
              reportDataLoss(
                s"Potential Data Loss: intended to start at $startOffset, " +
                  s"actually we get $currentId")
            }

            (startOffset, currentId) match {
              case (_: BatchMessageIdImpl, _: BatchMessageIdImpl) =>
              // we seek using a batch message id, we can read next directly in `getNext()`
              case (_: MessageIdImpl, cbmid: BatchMessageIdImpl) =>
                // we seek using a message id, this is supposed to be read by previous task since
                // it's inclusive for the last batch (start, end], so we skip this batch
                val newStart = new MessageIdImpl(
                  cbmid.getLedgerId,
                  cbmid.getEntryId + 1,
                  cbmid.getPartitionIndex)
                reader.seek(newStart)
              case (smid: MessageIdImpl, cmid: MessageIdImpl) =>
              // current entry is a non-batch entry, we can read next directly in `getNext()`
            }
          }
<<<<<<< HEAD
=======
          // If start offset is exclusive and equal to end offset, don't read any data.
>>>>>>> 1840fc1e
          if (currentId != null && enterEndFunc(currentId)) isLast = true
        }
      } catch {
        case e: PulsarClientException =>
          logError(s"PulsarClient failed to read message from topic $topic", e)
          close()
          throw e
        case e: Throwable =>
          throw e
      }

      override protected def getNext(): InternalRow = {
        try {
          if (isLast) {
            finished = true
            return null
          }
          currentMessage = reader.readNext(pollTimeoutMs, TimeUnit.MILLISECONDS)
          if (currentMessage == null) {
            reportDataLoss(
              s"We didn't get enough message as promised from topic $topic, data loss occurs")
            finished = true
            return null
          }

          currentId = currentMessage.getMessageId

          finished = false
          inEnd = enterEndFunc(currentId)
          if (inEnd) {
            isLast = isLastMessage(currentId)
          }
          deserializer.deserialize(currentMessage)
        } catch {
          case e: PulsarClientException =>
            logError(s"PulsarClient failed to read message from topic $topic", e)
            close()
            throw e
          case e: Throwable =>
            throw e
        }
      }

      override protected def close(): Unit = {
        reader.close()
      }
    }
  }
}

private[pulsar] class PulsarSourceRDD(
    sc: SparkContext,
    schemaInfo: SchemaInfoSerializable,
    clientConf: ju.Map[String, Object],
    readerConf: ju.Map[String, Object],
    offsetRanges: Seq[PulsarOffsetRange],
    pollTimeoutMs: Int,
    failOnDataLoss: Boolean,
    subscriptionNamePrefix: String,
    jsonOptions: JSONOptionsInRead)
    extends PulsarSourceRDDBase(
      sc,
      schemaInfo,
      clientConf,
      readerConf,
      offsetRanges,
      pollTimeoutMs,
      failOnDataLoss,
      subscriptionNamePrefix,
      jsonOptions) {

  override def getPreferredLocations(split: Partition): Seq[String] = {
    val part = split.asInstanceOf[PulsarSourceRDDPartition]
    part.offsetRange.preferredLoc.map(Seq(_)).getOrElse(Seq.empty)
  }

  override def compute(split: Partition, context: TaskContext): Iterator[InternalRow] = {

    val part = split.asInstanceOf[PulsarSourceRDDPartition]
    val tp = part.offsetRange.topic
    val start = part.offsetRange.fromOffset
    val end = part.offsetRange.untilOffset

    if (start == end || !messageExists(end)) {
      return Iterator.empty
    }

    computeInner(tp, start, end, context)
  }
}

private[pulsar] class PulsarSourceRDD4Batch(
    sc: SparkContext,
    schemaInfo: SchemaInfoSerializable,
    clientConf: ju.Map[String, Object],
    readerConf: ju.Map[String, Object],
    offsetRanges: Seq[PulsarOffsetRange],
    pollTimeoutMs: Int,
    failOnDataLoss: Boolean,
    subscriptionNamePrefix: String,
    jsonOptions: JSONOptionsInRead)
    extends PulsarSourceRDDBase(
      sc,
      schemaInfo,
      clientConf,
      readerConf,
      offsetRanges,
      pollTimeoutMs,
      failOnDataLoss,
      subscriptionNamePrefix,
      jsonOptions) {

  override def compute(split: Partition, context: TaskContext): Iterator[InternalRow] = {

    val part = split.asInstanceOf[PulsarSourceRDDPartition]
    val tp = part.offsetRange.topic
    val start = part.offsetRange.fromOffset
    val end = part.offsetRange.untilOffset

    if (start == end || !messageExists(end)) {
      return Iterator.empty
    }

    computeInner(tp, start, end, context)
  }
}<|MERGE_RESOLUTION|>--- conflicted
+++ resolved
@@ -80,10 +80,7 @@
       try {
         if (!startOffset
             .isInstanceOf[UserProvidedMessageId] && startOffset != MessageId.earliest) {
-<<<<<<< HEAD
-=======
           // Read and skip the first message when the start offset is exclusive.
->>>>>>> 1840fc1e
           currentMessage = reader.readNext(pollTimeoutMs, TimeUnit.MILLISECONDS)
           if (currentMessage == null) {
             isLast = true
@@ -113,10 +110,7 @@
               // current entry is a non-batch entry, we can read next directly in `getNext()`
             }
           }
-<<<<<<< HEAD
-=======
           // If start offset is exclusive and equal to end offset, don't read any data.
->>>>>>> 1840fc1e
           if (currentId != null && enterEndFunc(currentId)) isLast = true
         }
       } catch {

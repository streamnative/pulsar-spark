--- conflicted
+++ resolved
@@ -87,11 +87,6 @@
             s"topic option required when no " +
               s"'$TopicAttributeName' attribute is present. Use the " +
               s"$TopicSingle option for setting a topic.")
-<<<<<<< HEAD
-=======
-        } else {
-          Literal(topic.get, StringType)
->>>>>>> e86b00c4
         }
       )
       .dataType match {

/**
 * Licensed under the Apache License, Version 2.0 (the "License");
 * you may not use this file except in compliance with the License.
 * You may obtain a copy of the License at
 *
 *     http://www.apache.org/licenses/LICENSE-2.0
 *
 * Unless required by applicable law or agreed to in writing, software
 * distributed under the License is distributed on an "AS IS" BASIS,
 * WITHOUT WARRANTIES OR CONDITIONS OF ANY KIND, either express or implied.
 * See the License for the specific language governing permissions and
 * limitations under the License.
 */
package org.apache.spark.sql.pulsar

import java.lang.{Integer => JInt}
import java.nio.charset.StandardCharsets
import java.nio.charset.StandardCharsets.UTF_8
import java.time.{Clock, Duration}
import java.util.{Map => JMap}

import scala.jdk.CollectionConverters._
import scala.collection.mutable
import scala.reflect.ClassTag

import org.scalatest.concurrent.Eventually.{eventually, timeout}
import org.scalatest.{BeforeAndAfterAll, BeforeAndAfterEach}

import org.slf4j.Logger
import org.slf4j.LoggerFactory
import org.testcontainers.containers.PulsarContainer
import org.testcontainers.utility.DockerImageName.parse
import org.testcontainers.containers.output.Slf4jLogConsumer

import org.apache.pulsar.client.admin.{PulsarAdmin, PulsarAdminException}
import org.apache.pulsar.client.api.{MessageId, Producer, PulsarClient, Schema}
import org.apache.pulsar.common.naming.TopicName
import org.apache.pulsar.common.protocol.schema.PostSchemaPayload
import org.apache.pulsar.common.schema.{SchemaInfo, SchemaType}
import org.apache.spark.SparkFunSuite
import org.apache.spark.util.Utils

import java.util.concurrent.atomic.AtomicInteger

/**
 * A trait to clean cached Pulsar producers in `afterAll`
 */
trait PulsarTest extends BeforeAndAfterAll with BeforeAndAfterEach {
  self: SparkFunSuite =>
  import PulsarOptions._

<<<<<<< HEAD
  val CURRENT_VERSION = "3.0.6"
=======
  val CURRENT_VERSION = "4.0.5"
>>>>>>> 1c9676e7

  var pulsarContainer: PulsarContainer = null
  var serviceUrl: String = null
  var adminUrl: String = null

  val brokerConfigs = mutable.Map[String, String]()
  private val logger: Logger = LoggerFactory.getLogger("pulsar-spark-test-logger")

  override def beforeAll(): Unit = {
    pulsarContainer = new PulsarContainer(parse("apachepulsar/pulsar:" + CURRENT_VERSION))
    pulsarContainer.withStartupTimeout(Duration.ofMinutes(5))
    brokerConfigs.foreach( kv =>
      pulsarContainer.withEnv("PULSAR_PREFIX_" + kv._1, kv._2)
    )
    pulsarContainer.start()


    serviceUrl = pulsarContainer.getPulsarBrokerUrl()
    adminUrl = pulsarContainer.getHttpServiceUrl()
    pulsarContainer.followOutput(new Slf4jLogConsumer(logger, true))

    super.beforeAll()
  }

  private val subscriptionId = new AtomicInteger(0)

  protected def newSubscription(): String = TopicName.get(
    s"subscription-${subscriptionId.getAndIncrement()}").toString

  override def afterAll(): Unit = {
    super.afterAll()
    CachedPulsarClient.clear()
    if (pulsarContainer != null) {
      pulsarContainer.stop()
      pulsarContainer.close()
      brokerConfigs.clear()
    }
  }

  protected override def afterEach(): Unit = {
    super.afterEach()

    Utils.tryWithResource(PulsarAdmin.builder().serviceHttpUrl(adminUrl).build()) { admin =>
      admin.topics().getPartitionedTopicList("public/default").asScala.foreach { tp =>
        admin.topics().deletePartitionedTopic(tp, true)
      }

      admin.topics().getList("public/default").asScala.foreach { tp =>
        admin.topics().delete(tp, true)
      }
    }
  }

  def getAllTopicsSize(): Seq[(String, MessageId)] = {
    Utils.tryWithResource(PulsarAdmin.builder().serviceHttpUrl(adminUrl).build()) { admin =>
      val tps = admin.namespaces().getTopics("public/default").asScala
      tps.map { tp =>
        (tp, PulsarSourceUtils.seekableLatestMid(admin.topics().getLastMessageId(tp)))
      }.toSeq
    }
  }

  /** Java-friendly function for sending messages to the Pulsar */
  def sendMessages(topic: String, messageToFreq: JMap[String, JInt]): Unit = {
    sendMessages(topic, Map(messageToFreq.asScala.view.mapValues(_.intValue()).toSeq: _*))
  }

  /** Send the messages to the Pulsar */
  def sendMessages(topic: String, messageToFreq: Map[String, Int]): Unit = {
    val messages = messageToFreq.flatMap { case (s, freq) => Seq.fill(freq)(s) }.toArray
    sendMessages(topic, messages)
  }

  /** Send the array of messages to the Pulsar */
  def sendMessages(topic: String, messages: Array[String]): Seq[(String, MessageId)] = {
    sendMessages(topic, messages, None)
  }

  /** Send the array of messages to the Pulsar using specified partition */
  def sendMessages(
      topic: String,
      messages: Array[String],
      partition: Option[Int],
      batched: Boolean = false): Seq[(String, MessageId)] = {

    val topicName = if (partition.isEmpty) topic else s"$topic$PartitionSuffix${partition.get}"

    val client = PulsarClient
      .builder()
      .serviceUrl(serviceUrl)
      .build()

    val producer = client.newProducer().topic(topicName).create()

    val offsets = try {
      if (batched) {
        messages.map { m =>
            (m, producer.sendAsync(m.getBytes(StandardCharsets.UTF_8)))
          }
          .collect {
            case (m, future) =>
              val mid = future.get()
              logInfo(s"\t Sent $m of mid: $mid class: ${mid.getClass}")
              (m, mid)
          }
          .toSeq
      } else {
        messages.map { m =>
          val mid = producer.send(m.getBytes(StandardCharsets.UTF_8))
          logInfo(s"\t Sent $m of mid: $mid class: ${mid.getClass}")
          (m, mid)
        }.toSeq
      }
    } finally {
      producer.flush()
      producer.close()
      client.close()
    }
    offsets.toSeq
  }

  /** Send the array of messages to the Pulsar using specified partition */
  def sendMessagesWithClock(
      topic: String,
      messages: Array[String],
      partition: Option[Int],
      clock: Clock): Seq[(String, MessageId)] = {

    val topicName = if (partition.isEmpty) topic else s"$topic$PartitionSuffix${partition.get}"

    val client = PulsarClient
      .builder()
      .clock(clock)
      .serviceUrl(serviceUrl)
      .build()

    val producer = client.newProducer().topic(topicName).create()

    val offsets = try {
      messages.map { m =>
        val mid = producer.send(m.getBytes(StandardCharsets.UTF_8))
        logInfo(s"\t Sent $m of mid: $mid")
        (m, mid)
      }
    } finally {
      producer.flush()
      producer.close()
      client.close()
    }
    offsets.toSeq
  }

  def sendTypedMessages[T: ClassTag](
      topic: String,
      tpe: SchemaType,
      messages: Seq[T],
      partition: Option[Int]): Seq[MessageId] = {

    val topicName = if (partition.isEmpty) topic else s"$topic$PartitionSuffix${partition.get}"

    val client = PulsarClient
      .builder()
      .serviceUrl(serviceUrl)
      .build()

    val producer: Producer[T] = tpe match {
      case SchemaType.BOOLEAN =>
        client.newProducer(Schema.BOOL).topic(topicName).create().asInstanceOf[Producer[T]]
      case SchemaType.BYTES =>
        client.newProducer(Schema.BYTES).topic(topicName).create().asInstanceOf[Producer[T]]
      case SchemaType.DATE =>
        client.newProducer(Schema.DATE).topic(topicName).create().asInstanceOf[Producer[T]]
      case SchemaType.STRING =>
        client.newProducer(Schema.STRING).topic(topicName).create().asInstanceOf[Producer[T]]
      case SchemaType.TIMESTAMP =>
        client.newProducer(Schema.TIMESTAMP).topic(topicName).create().asInstanceOf[Producer[T]]
      case SchemaType.INT8 =>
        client.newProducer(Schema.INT8).topic(topicName).create().asInstanceOf[Producer[T]]
      case SchemaType.DOUBLE =>
        client.newProducer(Schema.DOUBLE).topic(topicName).create().asInstanceOf[Producer[T]]
      case SchemaType.FLOAT =>
        client.newProducer(Schema.FLOAT).topic(topicName).create().asInstanceOf[Producer[T]]
      case SchemaType.INT32 =>
        client.newProducer(Schema.INT32).topic(topicName).create().asInstanceOf[Producer[T]]
      case SchemaType.INT64 =>
        client.newProducer(Schema.INT64).topic(topicName).create().asInstanceOf[Producer[T]]
      case SchemaType.INT16 =>
        client.newProducer(Schema.INT16).topic(topicName).create().asInstanceOf[Producer[T]]
      case SchemaType.AVRO =>
        val cls = implicitly[ClassTag[T]].runtimeClass
        client.newProducer(Schema.AVRO(cls)).topic(topicName).create().asInstanceOf[Producer[T]]
      case SchemaType.JSON =>
        val cls = implicitly[ClassTag[T]].runtimeClass
        client.newProducer(Schema.JSON(cls)).topic(topicName).create().asInstanceOf[Producer[T]]
      case _ => throw new NotImplementedError(s"not supported type $tpe")
    }

    val offsets = try {
      messages.map { m =>
        val mid = producer.send(m)
        logInfo(s"\t Sent $m of mid: $mid")
        mid
      }
    } finally {
      producer.flush()
      producer.close()
      client.close()
    }
    offsets
  }

  def getEarliestOffsets(topics: Set[String]): Map[String, MessageId] = {
    val client = PulsarClient
      .builder()
      .serviceUrl(serviceUrl)
      .build()
    val t2id = topics.map { tp =>
      val reader = client.newReader().startMessageId(MessageId.earliest).create()
      val mid = reader.readNext().getMessageId
      reader.close()
      (tp, mid)
    }.toMap
    client.close()
    t2id
  }

  def getLatestOffsets(topics: Set[String]): Map[String, MessageId] = {
    val client = PulsarClient
      .builder()
      .serviceUrl(serviceUrl)
      .build()

    val topicPartitions = topics.flatMap { tp =>
      client.getPartitionsForTopic(tp).get().asScala
    }
    val subscription = newSubscription()
    val offsets = topicPartitions.map { tp =>
      val mid = CachedConsumer.getOrCreate(tp, subscription, client).getLastMessageId
      tp -> mid
    }.toMap
    client.close()
    topicPartitions.foreach(CachedConsumer.close(_, subscription))
    offsets
  }

  def addPartitions(topic: String, partitions: Int): Unit = {
    Utils.tryWithResource(PulsarAdmin.builder().serviceHttpUrl(adminUrl).build()) { admin =>
      admin.topics().updatePartitionedTopic(topic, partitions)
    }
  }

  def createNonPartitionedTopic(topic: String): Unit = {
    Utils.tryWithResource(PulsarAdmin.builder().serviceHttpUrl(adminUrl).build()) { admin =>
      admin.topics().createNonPartitionedTopic(topic)
    }
  }

  def createTopic(topic: String, partitions: Int): Unit = {
    assert(partitions > 1)
    Utils.tryWithResource(PulsarAdmin.builder().serviceHttpUrl(adminUrl).build()) { admin =>
      admin.topics().createPartitionedTopic(topic, partitions)
    }
  }

  def deleteTopic(topic: String): Unit = {
    Utils.tryWithResource(PulsarAdmin.builder().serviceHttpUrl(adminUrl).build()) { admin =>
      val partitions = admin.topics().getPartitionedTopicMetadata(topic).partitions
      if (partitions > 0) {
        admin.topics().deletePartitionedTopic(topic, true)
      } else {
        admin.topics().delete(topic, true)
      }
    }
  }

  /**
   * Wait until the latest offset of the given `topic` is not less than `offset`.
   */
  def waitUntilOffsetAppears(topic: String, offset: MessageId): Unit = {
    import org.scalatest.time.SpanSugar._

    eventually(timeout(60.seconds)) {
      val currentOffset = getLatestOffsets(Set(topic)).get(topic)
      assert(currentOffset.nonEmpty && currentOffset.get.compareTo(offset) >= 0)
    }
  }

  def createPulsarSchema(topic: String, schemaInfo: SchemaInfo): Unit = {
    assert(schemaInfo != null, "schemaInfo shouldn't be null")
    val pl = new PostSchemaPayload()
    pl.setType(schemaInfo.getType.name())
    pl.setSchema(new String(schemaInfo.getSchema, UTF_8))
    pl.setProperties(schemaInfo.getProperties)
    Utils.tryWithResource(PulsarAdmin.builder().serviceHttpUrl(adminUrl).build()) { admin =>
      try {
        admin.schemas().createSchema(TopicName.get(topic).toString, pl)
      } catch {
        case e: PulsarAdminException if e.getStatusCode == 404 =>
          logError(s"Create schema for ${TopicName.get(topic).toString} got 404")
        case e: Throwable =>
          throw new RuntimeException(
            s"Failed to create schema for ${TopicName.get(topic).toString}",
            e)
      }
    }
  }
}<|MERGE_RESOLUTION|>--- conflicted
+++ resolved
@@ -49,11 +49,7 @@
   self: SparkFunSuite =>
   import PulsarOptions._
 
-<<<<<<< HEAD
-  val CURRENT_VERSION = "3.0.6"
-=======
   val CURRENT_VERSION = "4.0.5"
->>>>>>> 1c9676e7
 
   var pulsarContainer: PulsarContainer = null
   var serviceUrl: String = null
